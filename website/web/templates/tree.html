--- conflicted
+++ resolved
@@ -259,7 +259,6 @@
             </span>
         </button>
     </div>
-<<<<<<< HEAD
 
     <div id=menu_vertical_content class="collapse show">
         <hr/>
@@ -272,156 +271,75 @@
             <img src="{{ url_for('static', filename='empty.svg') }}" alt="Empty responses"
                 height="20" width="20"> Empty responses
         </div>
-
-=======
-    <div id="legend_container" class="tree-panel-container">
-      <div id=legend class="collapse show">
-        <center>
-          <div style="display: inline">
-            <b>Legend</b>
-          </div>
-          <div style="display: inline;">
-            <button type="button" class="btn btn-link" data-bs-toggle="collapse" data-bs-target="#legend">
-                <img src="{{ url_for('static', filename='down.jpg') }}" alt="Minimize legend" height="25" width="25" title="Collapse">
-            </button>
-          </div>
-        </center>
-      <hr/>
-      <div title="The node contains at least one insecure (not HTTPS) request">
-        <img src="{{ url_for('static', filename='insecure.svg') }}" alt="Insecure requests"
-             height="20" width="20"> Unencrypted requests
-      </div>
-    
-      <div title="This node contains only empty responses">
-        <img src="{{ url_for('static', filename='empty.svg') }}" alt="Empty responses"
-             height="20" width="20"> Empty responses
-      </div>
-    
->>>>>>> e9b36433
       <div title="Number of cookies received in the responses of this node">
         <img src="{{ url_for('static', filename='cookie_received.png') }}" alt="Cookie received"
              height="20" width="20"> Cookie received
       </div>
-<<<<<<< HEAD
-
-=======
-    
->>>>>>> e9b36433
+      
       <div title="Number of cookies sent in the requests of this node">
         <img src="{{ url_for('static', filename='cookie_read.png') }}" alt="Cookie read"
              height="20" width="20"> Cookie read
       </div>
-<<<<<<< HEAD
-
-=======
-    
->>>>>>> e9b36433
+
       <div title="Number of redirects initiated by the responses of this node">
         <img src="{{ url_for('static', filename='redirect.png') }}" alt="Redirect"
              height="20" width="20"> Redirect
       </div>
-<<<<<<< HEAD
-
-=======
-    
->>>>>>> e9b36433
+
       <div title="Number of resources loaded from iFrames in the responses in this node">
         <img src="{{ url_for('static', filename='ifr.png') }}" alt="iFrame"
             height="20" width="20"> iFrame
       </div>
-<<<<<<< HEAD
-
-=======
-    
->>>>>>> e9b36433
+
       <div title="Number of JavaScript in the responses in this node">
         <img src="{{ url_for('static', filename='javascript.png') }}" alt="JavaScript"
              height="20" width="20"> Javascript
       </div>
-<<<<<<< HEAD
-
-=======
-    
->>>>>>> e9b36433
+
       <div title="Number of fonts in the responses in this node">
         <img src="{{ url_for('static', filename='font.png') }}" alt="Font"
              height="20" width="20"> Font
       </div>
-<<<<<<< HEAD
-
-=======
-    
->>>>>>> e9b36433
+
       <div title="Number of HTML in the responses in this node">
         <img src="{{ url_for('static', filename='html.png') }}" alt="HTML"
              height="20" width="20"> HTML
       </div>
-<<<<<<< HEAD
-
-=======
-    
->>>>>>> e9b36433
+
       <div title="Number of JSON in the responses in this node">
         <img src="{{ url_for('static', filename='json.png') }}" alt="JSON"
              height="20" width="20"> JSON
       </div>
-<<<<<<< HEAD
-
-=======
-    
->>>>>>> e9b36433
+
       <div title="Number of CSS in the responses in this node">
         <img src="{{ url_for('static', filename='css.png') }}" alt="CSS"
              height="20" width="20"> CSS
       </div>
-<<<<<<< HEAD
-
-=======
-    
->>>>>>> e9b36433
+
       <div title="Number of executables in the responses in this node">
         <img src="{{ url_for('static', filename='exe.png') }}" alt="EXE"
             height="20" width="20"> EXE
       </div>
-<<<<<<< HEAD
-
-=======
-    
->>>>>>> e9b36433
+
       <div title="Number of images in the responses in this node">
         <img src="{{ url_for('static', filename='img.png') }}" alt="Image"
             height="20" width="20"> Image
       </div>
-<<<<<<< HEAD
-
-=======
-    
->>>>>>> e9b36433
+
       <div title="Number of videos in the responses in this node">
         <img src="{{ url_for('static', filename='video.png') }}" alt="Video"
             height="20" width="20"> Video
       </div>
-<<<<<<< HEAD
-
-=======
-    
->>>>>>> e9b36433
+
       <div title="Number of unknown resources in the responses in this node">
         <img src="{{ url_for('static', filename='wtf.png') }}" alt="Content type not set/unknown"
             height="20" width="20"> Unknown content
         </div>
-<<<<<<< HEAD
 
       <div title="The node contains a downloaded file">
         <img src="{{ url_for('static', filename='download.png') }}" alt="Contains a downloaded file"
             height="20" width="20"> Downloaded file
-=======
-    
-      <div title="The node contains a downloaded file">
-        <img src="{{ url_for('static', filename='download.png') }}" alt="Contains a downloaded file"
-            height="20" width="20"> Downloaded file
-        </div>
->>>>>>> e9b36433
+
       </div>
     </div>
   </div>
@@ -452,10 +370,7 @@
                        data-bs-target="#screenshotModal" role="button">Page Screenshot</a>
               </div>
           </div>
-<<<<<<< HEAD
-=======
-          <div class="vr"></div>
->>>>>>> e9b36433
+
           <div id="tools-menu" class="dropdown">
             <button class="dropbtn">Analytical Tools</button>
             <div id="tools-menu-content" class="dropdown-content">
@@ -475,10 +390,7 @@
                  data-bs-toggle="modal" data-bs-target="#identifiersModal" role="button">Identifiers Capture</a>
             </div>
           </div>
-<<<<<<< HEAD
-=======
-          <div class="vr"></div>
->>>>>>> e9b36433
+
           <div id="actions-menu" class="dropdown">
             <button class="dropbtn">Actions</button>
             <div id="actions-menu-content" class="dropdown-content">
@@ -490,10 +402,7 @@
             </div>
           </div>
           {% if current_user.is_authenticated %}
-<<<<<<< HEAD
-=======
-            <div class="vr"></div>
->>>>>>> e9b36433
+
             <div id="admin-menu" class="dropdown">
               <button class="dropbtn">Admin only</button>
               <div id="admin-menu-content" class="dropdown-content">
@@ -512,11 +421,7 @@
               </div>
             </div>
           {% endif %}
-<<<<<<< HEAD
-
-=======
-        
->>>>>>> e9b36433
+
           {%if enable_categorization or enable_bookmark or enable_context_by_users %}
           <div class="vr"></div>
           <div class="col-md">
@@ -541,11 +446,6 @@
           </div>
           {% endif %}
 
-<<<<<<< HEAD
-
-=======
-          
->>>>>>> e9b36433
           {% if enable_monitoring %}
           <a href="#monitoringModal" data-bs-toggle="modal" data-bs-target="#monitoringModal" role="button" class="btn btn-outline-info" title="Take regularily captures of the URL">Monitor capture</a>
           {% endif %}
@@ -555,13 +455,7 @@
           {% endif %}
 
           <a id="help" href="https://www.lookyloo.eu/docs/main/usage.html#_investigate_a_capture" role="button" title="Lookyloo Manual">?</a>
-<<<<<<< HEAD
-
-
-=======
-          
-          
->>>>>>> e9b36433
+
       </div>
     </div>
   </div>

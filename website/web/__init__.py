--- conflicted
+++ resolved
@@ -27,11 +27,7 @@
 from lookyloo.exceptions import NoValidHarFile, MissingUUID
 
 from .proxied import ReverseProxied
-<<<<<<< HEAD
-from .helpers import src_request_ip, User, load_user_from_request, build_users_table, get_secret_key
-=======
-from .helpers import sri_load
->>>>>>> 14a3581f
+from .helpers import src_request_ip, User, load_user_from_request, build_users_table, get_secret_key, sri_load
 
 app: Flask = Flask(__name__)
 app.wsgi_app = ReverseProxied(app.wsgi_app)  # type: ignore
@@ -722,7 +718,7 @@
     lookyloo.rebuild_cache()
     return redirect(url_for('index'))
 
-  
+
 @app.route('/search', methods=['GET', 'POST'])
 def search():
     if request.form.get('url'):
